import numpy as np
import matplotlib.pyplot as plt
import os

from flexa.FlexaSheet import FlexaSheet
from flexa.lattice import ico
from examples.utils import save_folder_path, file_path, bfs_inds, \
    meshplotter

import copy

save_dir = save_folder_path('landscape', make=True)

def initial_sim(s, name, ell0, k, dir_path=save_dir):
    print('Initial simulation for %s' % name)
    fpath = file_path(dir_path, name, s.phi0, s.psi0, ell0, k)
    if os.path.exists(fpath):
<<<<<<< HEAD
        return FlexaSheet.load(fpath)
    s.f_equil(k, tol=1e-5, rate=5e-4, plot=False, plotint=1e3, silent=0)
    s.save(fpath)
=======
        s = FlexaSheet.load(fpath)
        return s.energy(s.x, k)
    s.f_equil(k, tol=1e-5, rate=5e-4, plot=False, plotint=1e3, silent=0)
    s.save(fpath)
    return s.energy(s.x, k)
>>>>>>> 6ee25755

def sheet_from_path(path, name, phis, psis, ell0, k, dir_path=save_dir):
    fro = path[0] # from indices
    fpath0 = file_path(dir_path, name, phis[fro[0]], psis[fro[1]], ell0, k)
    to = path[1] # to indices
    fpath = file_path(dir_path, name, phis[to[0]], psis[to[1]], ell0, k)
    if os.path.exists(fpath):
<<<<<<< HEAD
        return(FlexaSheet.load(fpath, silent=1))
=======
        return FlexaSheet.load(fpath, silent=1)
>>>>>>> 6ee25755

    s = FlexaSheet.load(fpath0, silent=1)
    s.phi0 = phis[to[0]]
    s.psi0 = psis[to[1]]
    s.f_equil(k, tol=1e-5, rate=5e-4, plot=False, plotint=100, silent=1)
    s.save(fpath)
<<<<<<< HEAD
    return(s)
=======
    return s

def invert_sheet(s):
    s_inv = copy.deepcopy(s)
    s_inv.x[:(3 * s_inv.n_cells)] *= 0.5 # move the cells inside the sheet
    s_inv.x[(3 * s_inv.n):] *= -1 # flip the normals
    s_inv.s0 = s_inv.sector_angles(s_inv.x.reshape(-1, 3)) # correct angles
    return s_inv

rang = 0.4
n = 21
init_i = round(n / 2)
phis = np.linspace(-rang, rang, n) + 0.55
psis = np.linspace(-rang, rang, n) + 0.65
phi0 = phis[init_i]
psi0 = psis[init_i]
>>>>>>> 6ee25755

def invert_sheet(s):
    s_inv = copy.deepcopy(s)
    s_inv.x[:(3 * s_inv.n_cells)] *= 0.5 # move the cells inside the sheet
    s_inv.x[(3 * s_inv.n):] *= -1 # flip the normals
    s_inv.s0 = s_inv.sector_angles(s_inv.x.reshape(-1, 3)) # correct angles
    return(s_inv)

rang = 0.4
n = 21
phis = np.linspace(-rang, rang, n) + 0.55
psis = np.linspace(-rang, rang, n) + 0.65
phi0 = phis[round(n / 2)]
psi0 = psis[round(n / 2)]

name = 'ico'
name_inv = 'icor'
v, f = ico(3, radius=2, angle=2*np.pi/5)

s = FlexaSheet.facegen(v, f, z=0.5, ref='ori',
    phi0=phi0, psi0=psi0, 
    ell0=1.5, normals='free', silent=1)
s_inv = invert_sheet(s)

# repeat for larger icosphere
name3 = 'ico3'
name3_inv = 'ico3r'
v, f = ico(3, radius=2, angle=3*np.pi/5) # greater angle for selection

s3 = FlexaSheet.facegen(v, f, z=0.5, ref='ori',
    phi0=phi0, psi0=psi0, 
    ell0=1.5, normals='free', silent=1)
s3_inv = invert_sheet(s3)

# n = 10
# phis = phis[5:(5+n)]
# psis = psis[5:(5+n)]

ell0 = s.ell0 # ell0 is never changed to make s_inv or s3_inv
k = (1, 2, 10)

<<<<<<< HEAD
initial_sim(s, name, ell0, k)
initial_sim(s_inv, name_inv, ell0, k)
initial_sim(s3, name3, ell0, k)
initial_sim(s3_inv, name3_inv, ell0, k)

names = [name, name_inv, name3, name3_inv]
energies = {n: np.zeros((psis.size, phis.size)) for n in names}

=======
names = [name, name_inv, name3, name3_inv]
energies = {n: np.zeros((psis.size, phis.size)) for n in names}

energies[name][init_i, init_i] = initial_sim(s, name, ell0, k)
energies[name_inv][init_i, init_i] = initial_sim(s_inv, name_inv, ell0, k)
energies[name3][init_i, init_i] = initial_sim(s3, name3, ell0, k)
energies[name3_inv][init_i, init_i] = initial_sim(s3_inv, name3_inv, ell0, k)

>>>>>>> 6ee25755
paths = bfs_inds(energies[name])

pi = 0
n_sheets = energies[name].size
for p in paths:
    print('\nSheet %d out of %d with phi0=%0.2f, psi0=%0.2f' % \
        (pi + 1, n_sheets, phis[p[1][0]], psis[p[1][1]]))
    pi += 1
    for n in names:
        print(n)
        s = sheet_from_path(p, n, phis, psis, ell0, k, save_dir)
        energies[n][p[1][1], p[1][0]] = s.energy(s.x, k)

def makeplot(name, energies):
    plt.figure(figsize=(12,12))
    meshplotter(phis, psis, energies, 
        path_func=lambda phi, psi: file_path(save_dir, name, phi, psi, ell0, k),
        title='energies', cbarlabel='energy', log=True)
    plt.savefig(os.path.join(save_dir, 'landscape_%s.png' % name), dpi=200)

for n in names:
    makeplot(n, energies[n])<|MERGE_RESOLUTION|>--- conflicted
+++ resolved
@@ -15,17 +15,11 @@
     print('Initial simulation for %s' % name)
     fpath = file_path(dir_path, name, s.phi0, s.psi0, ell0, k)
     if os.path.exists(fpath):
-<<<<<<< HEAD
-        return FlexaSheet.load(fpath)
-    s.f_equil(k, tol=1e-5, rate=5e-4, plot=False, plotint=1e3, silent=0)
-    s.save(fpath)
-=======
         s = FlexaSheet.load(fpath)
         return s.energy(s.x, k)
     s.f_equil(k, tol=1e-5, rate=5e-4, plot=False, plotint=1e3, silent=0)
     s.save(fpath)
     return s.energy(s.x, k)
->>>>>>> 6ee25755
 
 def sheet_from_path(path, name, phis, psis, ell0, k, dir_path=save_dir):
     fro = path[0] # from indices
@@ -33,20 +27,13 @@
     to = path[1] # to indices
     fpath = file_path(dir_path, name, phis[to[0]], psis[to[1]], ell0, k)
     if os.path.exists(fpath):
-<<<<<<< HEAD
-        return(FlexaSheet.load(fpath, silent=1))
-=======
         return FlexaSheet.load(fpath, silent=1)
->>>>>>> 6ee25755
 
     s = FlexaSheet.load(fpath0, silent=1)
     s.phi0 = phis[to[0]]
     s.psi0 = psis[to[1]]
     s.f_equil(k, tol=1e-5, rate=5e-4, plot=False, plotint=100, silent=1)
     s.save(fpath)
-<<<<<<< HEAD
-    return(s)
-=======
     return s
 
 def invert_sheet(s):
@@ -63,7 +50,6 @@
 psis = np.linspace(-rang, rang, n) + 0.65
 phi0 = phis[init_i]
 psi0 = psis[init_i]
->>>>>>> 6ee25755
 
 def invert_sheet(s):
     s_inv = copy.deepcopy(s)
@@ -84,7 +70,7 @@
 v, f = ico(3, radius=2, angle=2*np.pi/5)
 
 s = FlexaSheet.facegen(v, f, z=0.5, ref='ori',
-    phi0=phi0, psi0=psi0, 
+    phi0=phi0, psi0=psi0,
     ell0=1.5, normals='free', silent=1)
 s_inv = invert_sheet(s)
 
@@ -94,7 +80,7 @@
 v, f = ico(3, radius=2, angle=3*np.pi/5) # greater angle for selection
 
 s3 = FlexaSheet.facegen(v, f, z=0.5, ref='ori',
-    phi0=phi0, psi0=psi0, 
+    phi0=phi0, psi0=psi0,
     ell0=1.5, normals='free', silent=1)
 s3_inv = invert_sheet(s3)
 
@@ -105,16 +91,6 @@
 ell0 = s.ell0 # ell0 is never changed to make s_inv or s3_inv
 k = (1, 2, 10)
 
-<<<<<<< HEAD
-initial_sim(s, name, ell0, k)
-initial_sim(s_inv, name_inv, ell0, k)
-initial_sim(s3, name3, ell0, k)
-initial_sim(s3_inv, name3_inv, ell0, k)
-
-names = [name, name_inv, name3, name3_inv]
-energies = {n: np.zeros((psis.size, phis.size)) for n in names}
-
-=======
 names = [name, name_inv, name3, name3_inv]
 energies = {n: np.zeros((psis.size, phis.size)) for n in names}
 
@@ -123,7 +99,6 @@
 energies[name3][init_i, init_i] = initial_sim(s3, name3, ell0, k)
 energies[name3_inv][init_i, init_i] = initial_sim(s3_inv, name3_inv, ell0, k)
 
->>>>>>> 6ee25755
 paths = bfs_inds(energies[name])
 
 pi = 0
@@ -139,7 +114,7 @@
 
 def makeplot(name, energies):
     plt.figure(figsize=(12,12))
-    meshplotter(phis, psis, energies, 
+    meshplotter(phis, psis, energies,
         path_func=lambda phi, psi: file_path(save_dir, name, phi, psi, ell0, k),
         title='energies', cbarlabel='energy', log=True)
     plt.savefig(os.path.join(save_dir, 'landscape_%s.png' % name), dpi=200)
